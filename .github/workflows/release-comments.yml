--- conflicted
+++ resolved
@@ -15,14 +15,7 @@
           fetch-depth: 0
 
       - name: 📝 Comment on related issues and pull requests
-<<<<<<< HEAD
-        uses: mcansh/release-comment-action@0.2.0
-        with:
-          DIRECTORY_TO_CHECK: "./packages"
-          PACKAGE_VERSION_TO_FOLLOW: "remix"
-=======
         uses: mcansh/release-comment-action@v0.3.1
         with:
           DIRECTORY_TO_CHECK: "./packages"
-          PACKAGE_NAME: "remix"
->>>>>>> 11f2d6b1
+          PACKAGE_NAME: "remix"