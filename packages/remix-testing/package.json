--- conflicted
+++ resolved
@@ -21,13 +21,8 @@
   "dependencies": {
     "@remix-run/node": "workspace:*",
     "@remix-run/react": "workspace:*",
-<<<<<<< HEAD
     "@remix-run/router": "0.0.0-experimental-71108452",
     "react-router-dom": "0.0.0-experimental-71108452"
-=======
-    "@remix-run/router": "1.15.3",
-    "react-router-dom": "6.22.3"
->>>>>>> f5745234
   },
   "devDependencies": {
     "@remix-run/server-runtime": "workspace:*",
