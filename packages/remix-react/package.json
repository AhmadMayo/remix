{
  "name": "@remix-run/react",
  "version": "2.8.0",
  "description": "React DOM bindings for Remix",
  "bugs": {
    "url": "https://github.com/remix-run/remix/issues"
  },
  "repository": {
    "type": "git",
    "url": "https://github.com/remix-run/remix",
    "directory": "packages/remix-react"
  },
  "license": "MIT",
  "sideEffects": false,
  "main": "dist/index.js",
  "typings": "dist/index.d.ts",
  "module": "dist/esm/index.js",
  "scripts": {
    "tsc": "tsc"
  },
  "dependencies": {
<<<<<<< HEAD
    "@remix-run/router": "0.0.0-experimental-71108452",
    "@remix-run/server-runtime": "2.8.0",
    "react-router": "0.0.0-experimental-71108452",
    "react-router-dom": "0.0.0-experimental-71108452",
    "turbo-stream": "^2.0.0"
=======
    "@remix-run/router": "1.15.3-pre.0",
    "@remix-run/server-runtime": "workspace:*",
    "react-router": "6.22.3-pre.0",
    "react-router-dom": "6.22.3-pre.0"
>>>>>>> fb73fcfa
  },
  "devDependencies": {
    "@remix-run/node": "workspace:*",
    "@remix-run/react": "workspace:*",
    "@testing-library/jest-dom": "^5.17.0",
    "@testing-library/react": "^13.3.0",
    "@types/react": "^18.2.20",
    "jest-environment-jsdom": "^29.6.4",
    "react": "^18.2.0",
    "react-dom": "^18.2.0",
    "typescript": "^5.1.6"
  },
  "peerDependencies": {
    "react": "^18.0.0",
    "react-dom": "^18.0.0",
    "typescript": "^5.1.0"
  },
  "peerDependenciesMeta": {
    "typescript": {
      "optional": true
    }
  },
  "engines": {
    "node": ">=18.0.0"
  },
  "files": [
    "dist/",
    "CHANGELOG.md",
    "LICENSE.md",
    "README.md"
  ]
}<|MERGE_RESOLUTION|>--- conflicted
+++ resolved
@@ -19,18 +19,11 @@
     "tsc": "tsc"
   },
   "dependencies": {
-<<<<<<< HEAD
     "@remix-run/router": "0.0.0-experimental-71108452",
-    "@remix-run/server-runtime": "2.8.0",
+    "@remix-run/server-runtime": "workspace:*",
     "react-router": "0.0.0-experimental-71108452",
     "react-router-dom": "0.0.0-experimental-71108452",
     "turbo-stream": "^2.0.0"
-=======
-    "@remix-run/router": "1.15.3-pre.0",
-    "@remix-run/server-runtime": "workspace:*",
-    "react-router": "6.22.3-pre.0",
-    "react-router-dom": "6.22.3-pre.0"
->>>>>>> fb73fcfa
   },
   "devDependencies": {
     "@remix-run/node": "workspace:*",
