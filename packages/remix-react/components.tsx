--- conflicted
+++ resolved
@@ -20,12 +20,9 @@
   useResolvedPath,
 } from "react-router-dom";
 import type { LinkProps, NavLinkProps } from "react-router-dom";
-<<<<<<< HEAD
 import jsesc from "jsesc";
 import type { TrackedPromise } from "@remix-run/deferred";
-=======
 import type { Merge } from "type-fest";
->>>>>>> aa7ea11a
 
 import type { AppData, FormEncType, FormMethod } from "./data";
 import type { EntryContext, DeferredLoaderData, AssetsManifest } from "./entry";
@@ -1670,39 +1667,8 @@
 
 type NonJsonPrimitives = undefined | Function | symbol;
 
-<<<<<<< HEAD
-type SerializeType<T, UseDeferred = false> = UseDeferred extends false
-  ? SerializeTypeImp<T>
-  : T extends [unknown, ...unknown[]]
-  ? {
-      [k in keyof T]: T[k] extends PromiseLike<infer U>
-        ? Promise<SerializeTypeImp<Awaited<U>>>
-        : T[k] extends NonJsonPrimitives
-        ? null
-        : SerializeTypeImp<T[k]>;
-    }
-  : T extends (infer U)[]
-  ? (U extends PromiseLike<infer V>
-      ? Promise<SerializeTypeImp<Awaited<V>>>
-      : U extends NonJsonPrimitives
-      ? null
-      : SerializeTypeImp<U>)[]
-  : T extends object
-  ? {
-      [k in keyof T as T[k] extends PromiseLike<unknown>
-        ? k
-        : T[k] extends NonJsonPrimitives
-        ? never
-        : k]: T[k] extends PromiseLike<infer U>
-        ? Promise<SerializeTypeImp<Awaited<U>>>
-        : SerializeTypeImp<T[k]>;
-    }
-  : SerializeTypeImp<T>;
-
-type SerializeTypeImp<T> = T extends JsonPrimitives
-=======
-type SerializeType<T> = T extends JsonPrimitives
->>>>>>> aa7ea11a
+// TODO: Re-update type to take into account deferred values
+type SerializeType<T, UseDeferred = false> = T extends JsonPrimitives
   ? T
   : T extends NonJsonPrimitives
   ? never
